--- conflicted
+++ resolved
@@ -26,19 +26,13 @@
     app = Flask(__name__)
     secret_key = os.environ.get("API_SECRET_KEY")
     if not secret_key:
-<<<<<<< HEAD
         secret_key = secrets.token_urlsafe(32)
         logging.warning(
             "API_SECRET_KEY environment variable is missing; generated temporary key: %s",
             secret_key,
         )
-    app.config['SECRET_KEY'] = secret_key
-    
-=======
-        raise RuntimeError("API_SECRET_KEY environment variable is required")
     app.config["SECRET_KEY"] = secret_key
 
->>>>>>> a4475738
     CORS(app)
 
     AuthMiddleware.init_app(app)
