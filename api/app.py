--- conflicted
+++ resolved
@@ -1,15 +1,7 @@
 #!/usr/bin/env python3
-import logging
 import os
-import secrets
 import sys
-<<<<<<< HEAD
 from flask import Flask, send_from_directory
-=======
-import secrets
-import logging
-from flask import Flask, jsonify, send_from_directory
->>>>>>> 1ce00fc8
 from flask_cors import CORS
 
 from .routes.user_routes import user_bp
@@ -23,42 +15,29 @@
 from .middleware.error_handler import ErrorHandler
 from .middleware.auth_middleware import AuthMiddleware
 
-
 def create_app() -> Flask:
     """
     Creates and configures the Flask application serving both API and web UI.
     """
-<<<<<<< HEAD
     app = Flask(__name__, static_folder='../ui', static_url_path='/')
     secret_key = os.environ.get('API_SECRET_KEY')
-=======
-    app = Flask(__name__, static_folder="../ui", static_url_path="/")
-    secret_key = os.environ.get("API_SECRET_KEY")
->>>>>>> 1ce00fc8
     if not secret_key:
-        secret_key = secrets.token_urlsafe(32)
-        logging.warning(
-            "API_SECRET_KEY environment variable is missing; generated temporary key"
-        )
-    app.config["SECRET_KEY"] = secret_key
-
+        raise RuntimeError('API_SECRET_KEY environment variable is required')
+    app.config['SECRET_KEY'] = secret_key
+    
     CORS(app)
 
     AuthMiddleware.init_app(app)
     JWTMiddleware.init_app(app)
     ErrorHandler.init_app(app)
-<<<<<<< HEAD
     
-=======
-
->>>>>>> 1ce00fc8
     # API routes
-    app.register_blueprint(auth_bp, url_prefix="/api/auth")
-    app.register_blueprint(admin_bp, url_prefix="/api/admins")
-    app.register_blueprint(permission_bp, url_prefix="/api/permissions")
-    app.register_blueprint(user_bp, url_prefix="/api/users")
-    app.register_blueprint(quota_bp, url_prefix="/api/quota")
-    app.register_blueprint(system_bp, url_prefix="/api/system")
+    app.register_blueprint(auth_bp, url_prefix='/api/auth')
+    app.register_blueprint(admin_bp, url_prefix='/api/admins')
+    app.register_blueprint(permission_bp, url_prefix='/api/permissions')
+    app.register_blueprint(user_bp, url_prefix='/api/users')
+    app.register_blueprint(quota_bp, url_prefix='/api/quota')
+    app.register_blueprint(system_bp, url_prefix='/api/system')
 
     # Profile routes
     app.register_blueprint(profile_bp, url_prefix="/api/profile")
@@ -82,13 +61,11 @@
 
         return profile_data(profile_token)
 
-    @app.route("/profile/<profile_token>/config.ovpn")
+ @app.route('/profile/<profile_token>/config.ovpn')
     def download_ovpn_config(profile_token):
         """Download OpenVPN config - delegate to profile routes."""
         from .routes.profile_routes import download_ovpn_config as download_config
-
         return download_config(profile_token)
-<<<<<<< HEAD
     
     # Serve web UI
     @app.route('/')
@@ -99,17 +76,6 @@
     def static_proxy(path):
         return send_from_directory(app.static_folder, path)
     
-=======
-
-    @app.route("/")
-    def serve_index():
-        return app.send_static_file("index.html")
-
-    @app.route("/<path:path>")
-    def serve_static(path):
-        return send_from_directory(app.static_folder, path)
-
->>>>>>> 1ce00fc8
     return app
 
 
