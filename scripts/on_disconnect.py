--- conflicted
+++ resolved
@@ -64,15 +64,10 @@
         sys.exit(0)
 
     try:
-<<<<<<< HEAD
-        db_file = get_database_file()
-
-=======
-        # Direct database connection to avoid circular imports
-        # Allow override via environment variable if provided
+      
         db_file = os.environ.get("OPENVPN_DB_FILE") or VPNPaths.get_database_file()
         
->>>>>>> c6fbeaaf
+ main
         if not os.path.exists(db_file):
             # If database doesn't exist, just log to file
             with open(log_file, "a") as f:
